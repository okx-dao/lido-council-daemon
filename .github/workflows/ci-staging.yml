--- conflicted
+++ resolved
@@ -25,9 +25,5 @@
           APP_ID: ${{ secrets.APP_ID }}
           APP_PRIVATE_KEY: ${{ secrets.APP_PRIVATE_KEY }}
           TARGET_REPO: "lidofinance/infra-mainnet"
-<<<<<<< HEAD
           TARGET_WORKFLOW: "deploy_staging_mainnet_council_daemon_staking_router.yaml"
-=======
-          TARGET_WORKFLOW: "deploy_staging_mainnet_council_daemon.yaml"
-          TARGET: "main"
->>>>>>> 70c2f3a1
+          TARGET: "main"