--- conflicted
+++ resolved
@@ -25,8 +25,6 @@
   app.enableVersioning({ type: VersioningType.URI });
   app.useLogger(app.get(WINSTON_MODULE_NEST_PROVIDER));
 
-<<<<<<< HEAD
-=======
   const transport = app.get(TransportInterface);
 
   await transport.subscribe('test', (msg) => {
@@ -39,29 +37,6 @@
   await transport.publish('test', { hello: 'world' });
   await transport.publish('test2', { hello: 'world2' });
 
-  const release = `${APP_NAME}@${APP_VERSION}`;
-
-  Sentry.init({
-    dsn: sentryDsn,
-    release,
-    environment,
-  });
-
-  if (corsWhitelist !== '') {
-    const whitelistRegexp = new RegExp(corsWhitelist);
-
-    app.enableCors({
-      origin(origin, callback) {
-        if (!origin || whitelistRegexp.test(origin)) {
-          callback(null, true);
-        } else {
-          callback(new Error('Not allowed by CORS'));
-        }
-      },
-    });
-  }
-
->>>>>>> 700052c5
   const swaggerConfig = new DocumentBuilder()
     .setTitle(APP_DESCRIPTION)
     .setVersion(APP_VERSION)
