--- conflicted
+++ resolved
@@ -11,12 +11,8 @@
 import { DepositService } from 'contracts/deposit';
 import { RegistryService } from 'contracts/registry';
 import { SecurityService } from 'contracts/security';
-<<<<<<< HEAD
 import { RepositoryModule } from 'contracts/repository';
-=======
 import { LidoService } from 'contracts/lido';
-import { RepositoryModule, RepositoryService } from 'contracts/repository';
->>>>>>> 09c60960
 import { MessagesService, MessageType } from 'messages';
 
 describe('GuardianService', () => {
