--- conflicted
+++ resolved
@@ -118,12 +118,8 @@
       keysOpIndex,
     );
 
-<<<<<<< HEAD
     this.logger.debug('Correct case', depositData);
-    this.sendMessage(depositData);
-=======
-    await this.sendMessage(message);
->>>>>>> 8a10381f
+    await this.sendMessage(depositData);
   }
 
   private async handleSuspiciousCase() {
